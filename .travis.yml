sudo: required
dist: trusty
group: deprecated-2017Q4
services:
  - docker

<<<<<<< HEAD
before_install:
  - sudo apt-get update
  - sudo apt-get -y -o Dpkg::Options::="--force-confnew" install docker-ce

script: docker build -t nestjs/cli-publisher --build-arg NPM_TOKEN=$NPM_TOKEN .

deploy:
  skip_cleanup: true
  provider: script
  script: docker run nestjs/cli-publisher
  on:
    branch: master
    tags: true
=======
jobs:
  include:
    - stage: test
      script: npm test -s
    - stage: build
      script: npm run -s build
      deploy:
        skip_cleanup: true
        provider: npm
        email: $NPM_USER_MAIL
        api_key: $NPM_API_TOKEN
        on:
          tags: true
>>>>>>> 36fa44ac
<|MERGE_RESOLUTION|>--- conflicted
+++ resolved
@@ -4,7 +4,6 @@
 services:
   - docker
 
-<<<<<<< HEAD
 before_install:
   - sudo apt-get update
   - sudo apt-get -y -o Dpkg::Options::="--force-confnew" install docker-ce
@@ -17,19 +16,4 @@
   script: docker run nestjs/cli-publisher
   on:
     branch: master
-    tags: true
-=======
-jobs:
-  include:
-    - stage: test
-      script: npm test -s
-    - stage: build
-      script: npm run -s build
-      deploy:
-        skip_cleanup: true
-        provider: npm
-        email: $NPM_USER_MAIL
-        api_key: $NPM_API_TOKEN
-        on:
-          tags: true
->>>>>>> 36fa44ac
+    tags: true