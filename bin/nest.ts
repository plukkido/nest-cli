--- conflicted
+++ resolved
@@ -10,9 +10,13 @@
 const bootstrap = () => {
   const program: CommanderStatic = commander;
   program
-<<<<<<< HEAD
-    .version(require('../package.json').version)
-    .usage('<command> [options]');
+    .version(
+      require('../package.json').version,
+      '-v, --version',
+      'Output the current version.',
+    )
+    .usage('<command> [options]')
+    .helpOption('-h, --help', 'Output usage information.');
 
   if (localBinExists()) {
     const localCommandLoader = loadLocalBinCommandLoader();
@@ -20,19 +24,6 @@
   } else {
     CommandLoader.load(program);
   }
-=======
-    .version(
-      require('../package.json').version,
-      '-v, --version',
-      'Output the current version.',
-    )
-    .usage('<command> [options]')
-    .helpOption('-h, --help', 'Output usage information.')
-    .on('--help', () => {
-      return 'HelpMe!';
-    });
-  CommandLoader.load(program);
->>>>>>> ae386f53
   commander.parse(process.argv);
 
   if (!process.argv.slice(2).length) {
