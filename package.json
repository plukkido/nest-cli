{
  "name": "@nestjs/cli",
<<<<<<< HEAD
  "version": "5.9.0",
=======
  "version": "6.1.3-next",
>>>>>>> f24d0f7b
  "description": "Nest - modern, fast, powerful node.js web framework (@cli)",
  "publishConfig": {
    "access": "public"
  },
  "engines": {
    "node": ">= 8.9.0",
    "npm": ">= 5.5.1"
  },
  "bin": {
    "nest": "bin/nest.js"
  },
  "scripts": {
    "build": "tsc",
    "format": "prettier --write \"**/*.ts\"",
    "lint": "./node_modules/tslint/bin/tslint -p .",
    "start": "node bin/nest.js",
    "test": "jest --config test/jest-config.json",
    "test:dev": "jest --config test/jest-config.json --watchAll"
  },
  "repository": {
    "type": "git",
    "url": "git+https://github.com/nestjs/nest-cli.git"
  },
  "contributors": [
    "ThomRick",
    "Kamil Mysliwiec <mail@kamilmysliwiec.com>"
  ],
  "license": "MIT",
  "bugs": {
    "url": "https://github.com/nestjs/nest-cli/issues"
  },
  "homepage": "https://github.com/nestjs/nest-cli#readme",
  "dependencies": {
    "@angular-devkit/core": "7.3.6",
    "@angular-devkit/schematics": "7.3.6",
    "@angular-devkit/schematics-cli": "0.13.6",
    "@nestjs/schematics": "6.1.2-next",
    "chalk": "2.4.2",
    "cli-table2": "0.2.0",
    "commander": "2.19.0",
    "inquirer": "6.2.2",
    "node-emoji": "1.10.0",
    "ora": "2.1.0",
    "os-name": "3.0.0",
    "typescript": "3.3.4000"
  },
  "devDependencies": {
    "@types/cli-table2": "0.2.2",
    "@types/inquirer": "6.0.0",
    "@types/jest": "24.0.11",
    "@types/node": "11.11.6",
    "@types/node-emoji": "1.8.1",
    "@types/ora": "1.3.4",
    "@types/os-name": "2.0.0",
    "jest": "24.5.0",
    "prettier": "1.16.4",
    "ts-jest": "24.0.0",
    "ts-node": "8.0.3",
    "tslint": "5.14.0"
  }
}<|MERGE_RESOLUTION|>--- conflicted
+++ resolved
@@ -1,10 +1,6 @@
 {
   "name": "@nestjs/cli",
-<<<<<<< HEAD
-  "version": "5.9.0",
-=======
   "version": "6.1.3-next",
->>>>>>> f24d0f7b
   "description": "Nest - modern, fast, powerful node.js web framework (@cli)",
   "publishConfig": {
     "access": "public"
