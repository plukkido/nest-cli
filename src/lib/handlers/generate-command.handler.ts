--- conflicted
+++ resolved
@@ -9,21 +9,15 @@
 import {ConfigurationService} from '../../core/configuration/configuration.service';
 import {LoggerService} from '../../core/logger/logger.service';
 import {ColorService} from '../../core/logger/color.service';
-<<<<<<< HEAD
 import {PipeProcessor} from '../../core/assets/processors/pipe.processor';
-=======
 import {MiddlewareProcessor} from '../../core/assets/processors/middleware.processor';
->>>>>>> d7a714bf
 
 const ASSETS_MAP: Map<string, AssetEnum> = new Map<string, AssetEnum>([
   [ 'module', AssetEnum.MODULE ],
   [ 'controller', AssetEnum.CONTROLLER ],
   [ 'component', AssetEnum.COMPONENT ],
-<<<<<<< HEAD
-  [ 'pipe' , AssetEnum.PIPE ]
-=======
-  [ 'middleware', AssetEnum.MIDDLEWARE ],
->>>>>>> d7a714bf
+  [ 'pipe' , AssetEnum.PIPE ],
+  [ 'middleware', AssetEnum.MIDDLEWARE ]
 ]);
 
 export interface GenerateCommandArguments extends CommandArguments {
@@ -50,17 +44,12 @@
             return new ControllerProcessor(assetName, moduleName, language).process();
           case AssetEnum.COMPONENT:
             return new ComponentProcessor(assetName, moduleName, language).process();
-<<<<<<< HEAD
           case AssetEnum.PIPE:
             return new PipeProcessor(assetName, moduleName, language).process();
-          default:
-            logger.error(ColorService.red('error'), `asset ${ args.assetType } is not managed.`);
-=======
           case AssetEnum.MIDDLEWARE:
             return new MiddlewareProcessor(assetName, moduleName, language).process();
           default:
-            logger.error(ColorService.red('error'), `the asset '${ args.assetType }' is not supported`);
->>>>>>> d7a714bf
+            logger.error(ColorService.red('error'), `asset ${ args.assetType } is not managed.`);
         }
       });
   }
