import {GenerateCommandHandler} from '../generate-command.handler';
import {CommandHandler} from '../../../common/program/interfaces/command.handler.interface';
import * as sinon from 'sinon';
import {ModuleProcessor} from '../../../core/assets/processors/module.processor';
import {ControllerProcessor} from '../../../core/assets/processors/controller.processor';
import {ComponentProcessor} from '../../../core/assets/processors/component.processor';
import {ConfigurationService} from '../../../core/configuration/configuration.service';
<<<<<<< HEAD
import {PipeProcessor} from '../../../core/assets/processors/pipe.processor';
=======
import {MiddlewareProcessor} from '../../../core/assets/processors/middleware.processor';
>>>>>>> d7a714bf

describe('GenerateCommandHandler', () => {
  let sandbox: sinon.SinonSandbox;
  beforeEach(() => sandbox = sinon.sandbox.create());
  afterEach(() => sandbox.restore());

  let handler: CommandHandler;
  beforeEach(() => {
    handler = new GenerateCommandHandler();
  });

  let loadStub: sinon.SinonStub;
  let getPropertyStub: sinon.SinonStub;
  beforeEach(() => {
    loadStub = sandbox.stub(ConfigurationService, 'load').callsFake(() => Promise.resolve());
    getPropertyStub = sandbox.stub(ConfigurationService, 'getProperty').callsFake(() => 'ts')
  });

  describe('#execute()', () => {
    it('should load the configuration file', () => {
      sandbox.stub(ModuleProcessor.prototype, 'process').callsFake(() => Promise.resolve());
      return handler.execute({ assetType: 'module', assetName: 'name' }, {}, console)
        .then(() => {
          sinon.assert.calledOnce(loadStub);
        });
    });

    it('should get the project language from the configuration', () => {
      sandbox.stub(ModuleProcessor.prototype, 'process').callsFake(() => Promise.resolve());
      return handler.execute({ assetType: 'module', assetName: 'name' }, {}, console)
        .then(() => {
          sinon.assert.calledWith(getPropertyStub, 'language');
        });
    });

    it('should generate module assets', () => {
      let processStub = sandbox.stub(ModuleProcessor.prototype, 'process').callsFake(() => Promise.resolve());
      return handler.execute({ assetType: 'module', assetName: 'name' }, {}, console)
        .then(() => {
          sinon.assert.calledOnce(processStub);
        });
    });

    it('should generate controller assets', () => {
      let processStub = sandbox.stub(ControllerProcessor.prototype, 'process').callsFake(() => Promise.resolve());
      return handler.execute({ assetType: 'controller', assetName: 'name' }, {}, console)
        .then(() => {
          sinon.assert.calledOnce(processStub);
        });
    });

    it('should generate component assets', () => {
      let processStub = sandbox.stub(ComponentProcessor.prototype, 'process').callsFake(() => Promise.resolve());
      return handler.execute({ assetType: 'component', assetName: 'name' }, {}, console)
        .then(() => {
          sinon.assert.calledOnce(processStub);
        });
    });

<<<<<<< HEAD
    it('should generate pipe assets', () => {
      let processStub = sandbox.stub(PipeProcessor.prototype, 'process').callsFake(() => Promise.resolve());
      return handler.execute({ assetType: 'pipe', assetName: 'name' }, {}, console)
=======
    it('should generate middleware assets', () => {
      let processStub = sandbox.stub(MiddlewareProcessor.prototype, 'process').callsFake(() => Promise.resolve());
      return handler.execute({ assetType: 'middleware', assetName: 'name' }, {}, console)
>>>>>>> d7a714bf
        .then(() => {
          sinon.assert.calledOnce(processStub);
        });
    });
  });
});<|MERGE_RESOLUTION|>--- conflicted
+++ resolved
@@ -5,11 +5,8 @@
 import {ControllerProcessor} from '../../../core/assets/processors/controller.processor';
 import {ComponentProcessor} from '../../../core/assets/processors/component.processor';
 import {ConfigurationService} from '../../../core/configuration/configuration.service';
-<<<<<<< HEAD
 import {PipeProcessor} from '../../../core/assets/processors/pipe.processor';
-=======
 import {MiddlewareProcessor} from '../../../core/assets/processors/middleware.processor';
->>>>>>> d7a714bf
 
 describe('GenerateCommandHandler', () => {
   let sandbox: sinon.SinonSandbox;
@@ -69,15 +66,17 @@
         });
     });
 
-<<<<<<< HEAD
     it('should generate pipe assets', () => {
       let processStub = sandbox.stub(PipeProcessor.prototype, 'process').callsFake(() => Promise.resolve());
       return handler.execute({ assetType: 'pipe', assetName: 'name' }, {}, console)
-=======
+        .then(() => {
+          sinon.assert.calledOnce(processStub);
+        });
+    });
+
     it('should generate middleware assets', () => {
       let processStub = sandbox.stub(MiddlewareProcessor.prototype, 'process').callsFake(() => Promise.resolve());
       return handler.execute({ assetType: 'middleware', assetName: 'name' }, {}, console)
->>>>>>> d7a714bf
         .then(() => {
           sinon.assert.calledOnce(processStub);
         });
